--- conflicted
+++ resolved
@@ -186,7 +186,6 @@
     }
 
     /**
-<<<<<<< HEAD
      * Test that {@see local_moodlecheck_get_categories()} returns the correct list of allowed categories.
      */
     public function test_local_moodlecheck_get_categories() {
@@ -213,7 +212,9 @@
         foreach ($expected as $category) {
             $this->assertContains($category, $allowed);
         }
-=======
+    }
+
+    /**
      * Verify that anonymous classes do not require phpdoc class blocks.
      *
      * @dataProvider anonymous_class_provider
@@ -267,6 +268,5 @@
                 true,
             ],
         ];
->>>>>>> 0c3bb188
     }
 }