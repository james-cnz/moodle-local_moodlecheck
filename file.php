--- conflicted
+++ resolved
@@ -455,12 +455,8 @@
      */
     public function &get_functions() {
         if ($this->functions === null) {
-<<<<<<< HEAD
             $typeparser = $this->get_type_parser();
-            $this->functions = array();
-=======
             $this->functions = [];
->>>>>>> 38432a3a
             $tokens = &$this->get_tokens();
             for ($tid = 0; $tid < $this->tokenscount; $tid++) {
                 if ($this->tokens[$tid][0] == T_USE) {
@@ -526,7 +522,6 @@
                         $function->arguments[] = [$type, $variable, $nullable];
                     }
 
-<<<<<<< HEAD
                     // Get return type.
                     $returnpair = $this->find_tag_pair($argumentspair[1] + 1, ':', '{', ['{', ';']);
                     if ($returnpair !== false && $returnpair[1] - $returnpair[0] > 1) {
@@ -540,9 +535,6 @@
                         if ($rettokens[$j][0] != T_COMMENT) {
                             $text .= $rettokens[$j][1];
                         }
-=======
-                        $function->arguments[] = [$type, $variable];
->>>>>>> 38432a3a
                     }
                     list($type, $varname, $default, $nullable) = $typeparser->parse_type_and_var($text, 0, true);
 
@@ -573,12 +565,8 @@
      */
     public function &get_variables() {
         if ($this->variables === null) {
-<<<<<<< HEAD
             $typeparser = $this->get_type_parser();
-            $this->variables = array();
-=======
             $this->variables = [];
->>>>>>> 38432a3a
             $this->get_tokens();
             for ($tid = 0; $tid < $this->tokenscount; $tid++) {
                 if ($this->tokens[$tid][0] == T_VARIABLE && ($class = $this->is_inside_class($tid)) &&
@@ -1324,15 +1312,10 @@
      * allowed to be used inline within Moodle phpdocs. */
     public static $inlinetags = [
         'link',
-<<<<<<< HEAD
-        'see'
-    );
+        'see',
+    ];
     /** @var local_moodlecheck_file the containing file */
     protected $file;
-=======
-        'see',
-    ];
->>>>>>> 38432a3a
     /** @var array stores the original token for this phpdocs */
     protected $originaltoken = null;
     /** @var int stores id the original token for this phpdocs */
@@ -1501,14 +1484,9 @@
      * @param 0|1|2|3 $getwhat what to get 0=type only 1=also var 2=also modifiers (& ...) 3=also default
      * @return array
      */
-<<<<<<< HEAD
     public function get_params(string $tag, int $getwhat) {
         $typeparser = $this->file->get_type_parser();
-        $params = array();
-=======
-    public function get_params($tag = 'param', $splitlimit = 3) {
         $params = [];
->>>>>>> 38432a3a
 
         foreach ($this->get_tags($tag) as $token) {
             list($type, $variable, $description) = $typeparser->parse_type_and_var($token, $getwhat, false);
