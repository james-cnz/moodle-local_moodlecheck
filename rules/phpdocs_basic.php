<?php
// This file is part of Moodle - http://moodle.org/
//
// Moodle is free software: you can redistribute it and/or modify
// it under the terms of the GNU General Public License as published by
// the Free Software Foundation, either version 3 of the License, or
// (at your option) any later version.
//
// Moodle is distributed in the hope that it will be useful,
// but WITHOUT ANY WARRANTY; without even the implied warranty of
// MERCHANTABILITY or FITNESS FOR A PARTICULAR PURPOSE.  See the
// GNU General Public License for more details.
//
// You should have received a copy of the GNU General Public License
// along with Moodle.  If not, see <http://www.gnu.org/licenses/>.

/**
 * Registering rules for phpdocs checking
 *
 * @package    local_moodlecheck
 * @copyright  2012 Marina Glancy
 * @license    http://www.gnu.org/copyleft/gpl.html GNU GPL v3 or later
 */

defined('MOODLE_INTERNAL') || die;

local_moodlecheck_registry::add_rule('noemptysecondline')->set_callback('local_moodlecheck_noemptysecondline')
    ->set_severity('warning');
local_moodlecheck_registry::add_rule('filephpdocpresent')->set_callback('local_moodlecheck_filephpdocpresent');
local_moodlecheck_registry::add_rule('classesdocumented')->set_callback('local_moodlecheck_classesdocumented');
local_moodlecheck_registry::add_rule('functionsdocumented')->set_callback('local_moodlecheck_functionsdocumented');
local_moodlecheck_registry::add_rule('variablesdocumented')->set_callback('local_moodlecheck_variablesdocumented');
local_moodlecheck_registry::add_rule('constsdocumented')->set_callback('local_moodlecheck_constsdocumented');
local_moodlecheck_registry::add_rule('definesdocumented')->set_callback('local_moodlecheck_definesdocumented');
local_moodlecheck_registry::add_rule('noinlinephpdocs')->set_callback('local_moodlecheck_noinlinephpdocs');
local_moodlecheck_registry::add_rule('phpdocsfistline')->set_callback('local_moodlecheck_phpdocsfistline');
local_moodlecheck_registry::add_rule('functiondescription')->set_callback('local_moodlecheck_functiondescription');
local_moodlecheck_registry::add_rule('functionarguments')->set_callback('local_moodlecheck_functionarguments');
local_moodlecheck_registry::add_rule('variableshasvar')->set_callback('local_moodlecheck_variableshasvar');
local_moodlecheck_registry::add_rule('definedoccorrect')->set_callback('local_moodlecheck_definedoccorrect');
local_moodlecheck_registry::add_rule('filehascopyright')->set_callback('local_moodlecheck_filehascopyright');
local_moodlecheck_registry::add_rule('filehaslicense')->set_callback('local_moodlecheck_filehaslicense');
local_moodlecheck_registry::add_rule('phpdocsinvalidtag')->set_callback('local_moodlecheck_phpdocsinvalidtag');
local_moodlecheck_registry::add_rule('phpdocsnotrecommendedtag')->set_callback('local_moodlecheck_phpdocsnotrecommendedtag')
    ->set_severity('warning');
local_moodlecheck_registry::add_rule('phpdocsinvalidpathtag')->set_callback('local_moodlecheck_phpdocsinvalidpathtag')
    ->set_severity('warning');
local_moodlecheck_registry::add_rule('phpdocsinvalidinlinetag')->set_callback('local_moodlecheck_phpdocsinvalidinlinetag');
local_moodlecheck_registry::add_rule('phpdocsuncurlyinlinetag')->set_callback('local_moodlecheck_phpdocsuncurlyinlinetag');
local_moodlecheck_registry::add_rule('phpdoccontentsinlinetag')->set_callback('local_moodlecheck_phpdoccontentsinlinetag');

/**
 * Checks if the first line in the file has open tag and second line is not empty
 *
 * @param local_moodlecheck_file $file
 * @return array of found errors
 */
function local_moodlecheck_noemptysecondline(local_moodlecheck_file $file) {
    $tokens = &$file->get_tokens();
    if ($tokens[0][0] == T_OPEN_TAG && !$file->is_whitespace_token(1) && $file->is_multiline_token(0) == 1) {
        return [];
    }
    return [['line' => 2]];
}

/**
 * Checks if file-level phpdocs block is present
 *
 * @param local_moodlecheck_file $file
 * @return array of found errors
 */
function local_moodlecheck_filephpdocpresent(local_moodlecheck_file $file) {
    // This rule doesn't apply if the file is 1-artifact file (see #66).
    $artifacts = $file->get_artifacts();
    if (count($artifacts[T_CLASS]) + count($artifacts[T_INTERFACE]) + count($artifacts[T_TRAIT]) === 1) {
        return [];
    }
    if ($file->find_file_phpdocs() === false) {
        $tokens = &$file->get_tokens();
        for ($i = 0; $i < 90; $i++) {
            if (isset($tokens[$i]) && !in_array($tokens[$i][0], [T_OPEN_TAG, T_WHITESPACE, T_COMMENT])) {
                return [['line' => $file->get_line_number($i)]];
            }
        }
        // For some reason we cound not find the line number.
        return [['line' => '']];
    }
    return [];
}

/**
 * Checks if all classes have phpdocs blocks
 *
 * @param local_moodlecheck_file $file
 * @return array of found errors
 */
function local_moodlecheck_classesdocumented(local_moodlecheck_file $file) {
    $errors = [];
    foreach ($file->get_classes() as $class) {
        if ($class->phpdocs === false) {
            $errors[] = ['class' => $class->name, 'line' => $file->get_line_number($class->boundaries[0])];
        }
    }
    return $errors;
}

/**
 * Checks if all functions have phpdocs blocks.
 *
 * For methods of a class which extends another or implements interfaces, a violation in only a warning, since the
 * method might be overriding a sufficiently documented method. In all other cases, it is an error.
 *
 * @param local_moodlecheck_file $file
 * @return array of found errors
 */
function local_moodlecheck_functionsdocumented(local_moodlecheck_file $file) {
    $isphpunitfile = preg_match('#/tests/.+_test\.php$#', $file->get_filepath());
    $errors = [];
    foreach ($file->get_functions() as $function) {
        if ($function->phpdocs === false) {
            // Exception is made for plain phpunit test methods MDLSITE-3282, MDLSITE-3856.
            $istestmethod = (strpos($function->name, 'test_') === 0 ||
                            stripos($function->name, 'setup') === 0 ||
                            stripos($function->name, 'teardown') === 0);

            $isinsubclass = $function->owner && ($function->owner->hasextends || $function->owner->hasimplements);

            if (!($isphpunitfile && $istestmethod)) {
                $error = [
                    'function' => $function->fullname,
                    'line' => $file->get_line_number($function->boundaries[0]),
                ];

                if ($isinsubclass) {
                    $error["severity"] = "warning";
                }

                $errors[] = $error;
            }
        }
    }
    return $errors;
}

/**
 * Checks if all variables have phpdocs blocks
 *
 * @param local_moodlecheck_file $file
 * @return array of found errors
 */
function local_moodlecheck_variablesdocumented(local_moodlecheck_file $file) {
    $errors = [];
    foreach ($file->get_variables() as $variable) {
        if ($variable->phpdocs === false) {
            $errors[] = ['variable' => $variable->fullname, 'line' => $file->get_line_number($variable->tid)];
        }
    }
    return $errors;
}

/**
 * Checks if all constants have phpdocs blocks
 *
 * @param local_moodlecheck_file $file
 * @return array of found errors
 */
function local_moodlecheck_constsdocumented(local_moodlecheck_file $file) {
    $errors = [];
    foreach ($file->get_constants() as $object) {
        if ($object->phpdocs === false) {
            $errors[] = ['object' => $object->fullname, 'line' => $file->get_line_number($object->tid)];
        }
    }
    return $errors;
}

/**
 * Checks if all variables have phpdocs blocks
 *
 * @param local_moodlecheck_file $file
 * @return array of found errors
 */
function local_moodlecheck_definesdocumented(local_moodlecheck_file $file) {
    $errors = [];
    foreach ($file->get_defines() as $object) {
        if ($object->phpdocs === false) {
            $errors[] = ['object' => $object->fullname, 'line' => $file->get_line_number($object->tid)];
        }
    }
    return $errors;
}

/**
 * Checks that no comment starts with three or more slashes
 *
 * @param local_moodlecheck_file $file
 * @return array of found errors
 */
function local_moodlecheck_noinlinephpdocs(local_moodlecheck_file $file) {
    $errors = [];
    foreach ($file->get_all_phpdocs() as $phpdocs) {
        if ($phpdocs->is_inline()) {
            $errors[] = ['line' => $phpdocs->get_line_number($file)];
        }
    }
    return $errors;
}

/**
 * Check that all the phpdoc tags used are valid ones
 *
 * @param local_moodlecheck_file $file
 * @return array of found errors
 */
function local_moodlecheck_phpdocsinvalidtag(local_moodlecheck_file $file) {
    $errors = [];
    foreach ($file->get_all_phpdocs() as $phpdocs) {
        foreach ($phpdocs->get_tags() as $tag) {
            $tag = preg_replace('|^@([^\s]*).*|s', '$1', $tag);
            if (!in_array($tag, local_moodlecheck_phpdocs::$validtags)) {
                $errors[] = [
                    'line' => $phpdocs->get_line_number($file, '@' . $tag),
                    'tag' => '@' . $tag, ];
            }
        }
    }
    return $errors;
}

/**
 * Check that all the phpdoc tags used are recommended ones
 *
 * @param local_moodlecheck_file $file
 * @return array of found errors
 */
function local_moodlecheck_phpdocsnotrecommendedtag(local_moodlecheck_file $file) {
    $errors = [];
    foreach ($file->get_all_phpdocs() as $phpdocs) {
        foreach ($phpdocs->get_tags() as $tag) {
            $tag = preg_replace('|^@([^\s]*).*|s', '$1', $tag);
            if (in_array($tag, local_moodlecheck_phpdocs::$validtags) &&
                    !in_array($tag, local_moodlecheck_phpdocs::$recommendedtags)) {
                $errors[] = [
                    'line' => $phpdocs->get_line_number($file, '@' . $tag),
                    'tag' => '@' . $tag, ];
            }
        }
    }
    return $errors;
}

/**
 * Check that all the path-restricted phpdoc tags used are in place
 *
 * @param local_moodlecheck_file $file
 * @return array of found errors
 */
function local_moodlecheck_phpdocsinvalidpathtag(local_moodlecheck_file $file) {
    $errors = [];
    foreach ($file->get_all_phpdocs() as $phpdocs) {
        foreach ($phpdocs->get_tags() as $tag) {
            $tag = preg_replace('|^@([^\s]*).*|s', '$1', $tag);
            if (in_array($tag, local_moodlecheck_phpdocs::$validtags) &&
                    in_array($tag, local_moodlecheck_phpdocs::$recommendedtags) &&
                    isset(local_moodlecheck_phpdocs::$pathrestrictedtags[$tag])) {
                // Verify file path matches some of the valid paths for the tag.
                if (!preg_filter(local_moodlecheck_phpdocs::$pathrestrictedtags[$tag], '$0', $file->get_filepath())) {
                    $errors[] = [
                        'line' => $phpdocs->get_line_number($file, '@' . $tag),
                        'tag' => '@' . $tag, ];
                }
            }
        }
    }
    return $errors;
}

/**
 * Check that all the inline phpdoc tags found are valid
 *
 * @param local_moodlecheck_file $file
 * @return array of found errors
 */
function local_moodlecheck_phpdocsinvalidinlinetag(local_moodlecheck_file $file) {
    $errors = [];
    foreach ($file->get_all_phpdocs() as $phpdocs) {
        if ($inlinetags = $phpdocs->get_inline_tags(false)) {
            foreach ($inlinetags as $inlinetag) {
                if (!in_array($inlinetag, local_moodlecheck_phpdocs::$inlinetags)) {
                    $errors[] = [
                        'line' => $phpdocs->get_line_number($file, '@' . $inlinetag),
                        'tag' => '@' . $inlinetag, ];
                }
            }
        }
    }
    return $errors;
}

/**
 * Check that all the valid inline tags are properly enclosed with curly brackets
 * @param local_moodlecheck_file $file
 * @return array of found errors
 */
function local_moodlecheck_phpdocsuncurlyinlinetag(local_moodlecheck_file $file) {
    $errors = [];
    foreach ($file->get_all_phpdocs() as $phpdocs) {
        if ($inlinetags = $phpdocs->get_inline_tags(false)) {
            $curlyinlinetags = $phpdocs->get_inline_tags(true);
            // The difference will tell us which ones are nor enclosed by curly brackets.
            foreach ($curlyinlinetags as $remove) {
                foreach ($inlinetags as $k => $v) {
                    if ($v === $remove) {
                        unset($inlinetags[$k]);
                        break;
                    }
                }
            }
            foreach ($inlinetags as $inlinetag) {
                if (in_array($inlinetag, local_moodlecheck_phpdocs::$inlinetags)) {
                    $errors[] = [
                        'line' => $phpdocs->get_line_number($file, ' @' . $inlinetag),
                        'tag' => '@' . $inlinetag, ];
                }
            }
        }
    }
    return $errors;
}

/**
 * Check that all the valid inline curly tags have correct contents.
 *
 * @link https://docs.phpdoc.org/3.0/guide/references/phpdoc/inline-tags/link.html#link phpDocumentor@link
 * @link https://docs.phpdoc.org/3.0/guide/references/phpdoc/tags/see.html#see          phpDocumentor@see
 * @param local_moodlecheck_file $file
 * @return array of found errors
 */
function local_moodlecheck_phpdoccontentsinlinetag(local_moodlecheck_file $file) {
    $errors = [];
    foreach ($file->get_all_phpdocs() as $phpdocs) {
        if ($curlyinlinetags = $phpdocs->get_inline_tags(true, true)) {
            foreach ($curlyinlinetags as $curlyinlinetag) {
                // Split into tag and URL/FQSEN. Limit of 3 because the 3rd part can be the description.
                list($tag, $uriorfqsen) = explode(' ', $curlyinlinetag, 3);
                if (in_array($tag, local_moodlecheck_phpdocs::$inlinetags)) {
                    switch ($tag) {
                        case 'link':
                            // Must be a correct URL with optional description.
                            if (!filter_var($uriorfqsen, FILTER_VALIDATE_URL)) {
                                $errors[] = [
                                    'line' => $phpdocs->get_line_number($file, ' {@' . $curlyinlinetag),
                                    'tag' => '{@' . $curlyinlinetag . '}', ];
                            }
                            break;
                        case 'see': // Must be 1-word (with some chars allowed - FQSEN only.
                            if (str_word_count($uriorfqsen, 0, '\()-_:>$012345789') !== 1) {
                                $errors[] = [
                                    'line' => $phpdocs->get_line_number($file, ' {@' . $curlyinlinetag),
                                    'tag' => '{@' . $curlyinlinetag . '}', ];
                            }
                            break;
                    }
                }
            }
        }
    }
    return $errors;
}

/**
 * Makes sure that file-level phpdocs and all classes have one-line short description
 *
 * @param local_moodlecheck_file $file
 * @return array of found errors
 */
function local_moodlecheck_phpdocsfistline(local_moodlecheck_file $file) {
    $errors = [];

    if (($phpdocs = $file->find_file_phpdocs()) && !$file->find_file_phpdocs()->get_shortdescription()) {
        $errors[] = [
            'line' => $phpdocs->get_line_number($file),
            'object' => 'file',
        ];
    }
    foreach ($file->get_classes() as $class) {
        if ($class->phpdocs && !$class->phpdocs->get_shortdescription()) {
            $errors[] = [
                'line' => $class->phpdocs->get_line_number($file),
                'object' => 'class '.$class->name,
            ];
        }
    }
    return $errors;
}

/**
 * Makes sure that all functions have descriptions
 *
 * @param local_moodlecheck_file $file
 * @return array of found errors
 */
function local_moodlecheck_functiondescription(local_moodlecheck_file $file) {
    $errors = [];
    foreach ($file->get_functions() as $function) {
        if ($function->phpdocs !== false && !strlen($function->phpdocs->get_description())) {
            $errors[] = [
                'line' => $function->phpdocs->get_line_number($file),
                'object' => $function->name,
            ];
        }
    }
    return $errors;
}

/**
 * Checks that all functions have proper arguments in phpdocs
 *
 * @param local_moodlecheck_file $file
 * @return array of found errors
 */
function local_moodlecheck_functionarguments(local_moodlecheck_file $file) {
<<<<<<< HEAD
    $typeparser = $file->get_type_parser();
    $errors = array();
=======
    $errors = [];
>>>>>>> 38432a3a

    foreach ($file->get_functions() as $function) {
        if ($function->phpdocs !== false) {
            $ownername = $function->owner ? $function->owner->name : null;
            $parentname = $function->owner && $function->owner->extends ? $function->owner->extends : null;
            $errorlevel = 0;

            $documentedarguments = $function->phpdocs->get_params('param', 2);
            if (count($documentedarguments) != count($function->arguments)) {
                $errorlevel = 2;
            }
            for ($i = 0; $errorlevel < 2 && $i < count($documentedarguments); $i++) {
                if (count($documentedarguments[$i]) < 2 || $documentedarguments[$i][0] == null
                        || $documentedarguments[$i][1] == null) {
                    // Must be at least type and parameter name.
                    $errorlevel = 2;
                } else {
                    $expectedtype = $function->arguments[$i][0];
                    $expectedparam = (string)$function->arguments[$i][1];
                    $expectednullable = $function->arguments[$i][2];
                    $documentedtype = $documentedarguments[$i][0];
                    $documentedparam = $documentedarguments[$i][1];

                    if ($expectedparam !== $documentedparam) {
                        $errorlevel = 2;
                    } else if ($expectedtype != null) {
                        $expectedtype = $typeparser->substitute_names($expectedtype, $ownername, $parentname);
                        $documentedtype = $typeparser->substitute_names($documentedtype, $ownername, $parentname);
                        if (!$typeparser->compare_types($expectedtype, $documentedtype)) {
                            $errorlevel = 2;
                        } else if ($expectednullable && strpos("|{$documentedtype}|", '|void|') === false) {
                            $errorlevel = 1;
                        }
                    }
                }
            }

            $documentedreturns = $function->phpdocs->get_params('return', 0);
            if (count($documentedreturns) > 1) {
                $errorlevel = 2;
            } else if (count($documentedreturns) == 1) {
                if (empty($documentedreturns[0][0])) {
                    $errorlevel = 2;
                } else if ($function->return != null) {
                    $expectedtype = $function->return;
                    $documentedtype = $documentedreturns[0][0];
                    $expectedtype = $typeparser->substitute_names($expectedtype, $ownername, $parentname);
                    $documentedtype = $typeparser->substitute_names($documentedtype, $ownername, $parentname);
                    if (!$typeparser->compare_types($expectedtype, $documentedtype)) {
                        $errorlevel = 2;
                    } else if ($errorlevel < 2
                            && strpos("|{$expectedtype}|", '|void|') !== false
                            && strpos("|{$documentedtype}|", '|void|') === false
                            && $documentedtype != 'never') {
                        $errorlevel = 1;
                    }
                }
            }
<<<<<<< HEAD

            if ($errorlevel > 0) {
                $error = [
                    'line' => $function->phpdocs->get_line_number($file, '@param'),
                    'function' => $function->fullname, ];
                if ($errorlevel < 2) {
                    $error['severity'] = 'warning';
                }
                $errors[] = $error;
=======
            if (!$match) {
                $errors[] = [
                    'line' => $function->phpdocs->get_line_number($file, '@param'),
                    'function' => $function->fullname, ];
>>>>>>> 38432a3a
            }
        }
    }
    return $errors;
}

/**
 * Normalise function type to be able to compare it.
 *
 * @param string $typelist
 * @return ?string
 */
function local_moodlecheck_normalise_function_type(string $typelist): ?string {
    $typeparser = new \local_moodlecheck\type_parser();
    list($type, $variable, $remainder) = $typeparser->parse_type_and_var($typelist, 0, true);
    return $type;
}

/**
 * Checks that all variables have proper \var token in phpdoc block
 *
 * @param local_moodlecheck_file $file
 * @return array of found errors
 */
function local_moodlecheck_variableshasvar(local_moodlecheck_file $file) {
<<<<<<< HEAD
    $typeparser = $file->get_type_parser();
    $errors = array();
    foreach ($file->get_variables() as $variable) {
        if ($variable->phpdocs !== false) {
            $ownername = $variable->class ? $variable->class->name : null;
            $parentname = $variable->class && $variable->class->extends ? $variable->class->extends : null;
            $errorlevel = 0;

            $documentedvars = $variable->phpdocs->get_params('var', 0);
            if (count($documentedvars) != 1 || $documentedvars[0][0] == null) {
                $errorlevel = 2;
            } else if ($variable->type != null) {
                $expectedtype = $variable->type;
                $documentedtype = $documentedvars[0][0];
                $expectedtype = $typeparser->substitute_names($expectedtype, $ownername, $parentname);
                $documentedtype = $typeparser->substitute_names($documentedtype, $ownername, $parentname);
                if (!$typeparser->compare_types($expectedtype, $documentedtype)) {
                    $errorlevel = 2;
                } else if ($errorlevel < 2
                        && strpos("|{$expectedtype}|", '|void|') !== false
                        && strpos("|{$documentedtype}|", '|void|') === false) {
                    $errorlevel = 1;
                }
            }

            if ($errorlevel > 0) {
                $error = [
                    'line' => $variable->phpdocs->get_line_number($file, '@var'),
                    'variable' => $variable->fullname, ];
                if ($errorlevel < 2) {
                    $error['severity'] = 'warning';
                }
                $errors[] = $error;
=======
    $errors = [];
    foreach ($file->get_variables() as $variable) {
        if ($variable->phpdocs !== false) {
            $documentedvars = $variable->phpdocs->get_params('var', 2);
            if (!count($documentedvars) || $documentedvars[0][0] == 'type') {
                $errors[] = [
                    'line' => $variable->phpdocs->get_line_number($file, '@var'),
                    'variable' => $variable->fullname, ];
>>>>>>> 38432a3a
            }
        }
    }
    return $errors;
}

/**
 * Checks that all define statement have constant name in phpdoc block
 *
 * @param local_moodlecheck_file $file
 * @return array of found errors
 */
function local_moodlecheck_definedoccorrect(local_moodlecheck_file $file) {
    $errors = [];
    foreach ($file->get_defines() as $object) {
        if ($object->phpdocs !== false) {
            if (!preg_match('/^\s*'.$object->name.'\s+-\s+(.*)/', $object->phpdocs->get_description(), $matches) ||
                    !strlen(trim($matches[1]))) {
                $errors[] = ['line' => $object->phpdocs->get_line_number($file), 'object' => $object->fullname];
            }
        }
    }
    return $errors;
}

/**
 * Makes sure that files have copyright tag
 *
 * @param local_moodlecheck_file $file
 * @return array of found errors
 */
function local_moodlecheck_filehascopyright(local_moodlecheck_file $file) {
    $phpdocs = $file->find_file_phpdocs();
    if ($phpdocs && !count($phpdocs->get_tags('copyright', true))) {
        return [['line' => $phpdocs->get_line_number($file, '@copyright')]];
    }
    return [];
}

/**
 * Makes sure that files have license tag
 *
 * @param local_moodlecheck_file $file
 * @return array of found errors
 */
function local_moodlecheck_filehaslicense(local_moodlecheck_file $file) {
    $phpdocs = $file->find_file_phpdocs();
    if ($phpdocs && !count($phpdocs->get_tags('license', true))) {
        return [['line' => $phpdocs->get_line_number($file, '@license')]];
    }
    return [];
}<|MERGE_RESOLUTION|>--- conflicted
+++ resolved
@@ -420,12 +420,8 @@
  * @return array of found errors
  */
 function local_moodlecheck_functionarguments(local_moodlecheck_file $file) {
-<<<<<<< HEAD
     $typeparser = $file->get_type_parser();
-    $errors = array();
-=======
-    $errors = [];
->>>>>>> 38432a3a
+    $errors = [];
 
     foreach ($file->get_functions() as $function) {
         if ($function->phpdocs !== false) {
@@ -484,7 +480,6 @@
                     }
                 }
             }
-<<<<<<< HEAD
 
             if ($errorlevel > 0) {
                 $error = [
@@ -494,12 +489,6 @@
                     $error['severity'] = 'warning';
                 }
                 $errors[] = $error;
-=======
-            if (!$match) {
-                $errors[] = [
-                    'line' => $function->phpdocs->get_line_number($file, '@param'),
-                    'function' => $function->fullname, ];
->>>>>>> 38432a3a
             }
         }
     }
@@ -525,7 +514,6 @@
  * @return array of found errors
  */
 function local_moodlecheck_variableshasvar(local_moodlecheck_file $file) {
-<<<<<<< HEAD
     $typeparser = $file->get_type_parser();
     $errors = array();
     foreach ($file->get_variables() as $variable) {
@@ -559,16 +547,6 @@
                     $error['severity'] = 'warning';
                 }
                 $errors[] = $error;
-=======
-    $errors = [];
-    foreach ($file->get_variables() as $variable) {
-        if ($variable->phpdocs !== false) {
-            $documentedvars = $variable->phpdocs->get_params('var', 2);
-            if (!count($documentedvars) || $documentedvars[0][0] == 'type') {
-                $errors[] = [
-                    'line' => $variable->phpdocs->get_line_number($file, '@var'),
-                    'variable' => $variable->fullname, ];
->>>>>>> 38432a3a
             }
         }
     }
